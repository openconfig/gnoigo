name: Go

on:
    push:
        branches: [ main ]
    pull_request:
    schedule:
        - cron: "0 0 * * *"

jobs:
    build:
        runs-on: ubuntu-latest
        steps:
            - uses: actions/checkout@v5
            - name: Set up Go
<<<<<<< HEAD
              uses: actions/setup-go@v6.0.0
=======
              uses: actions/setup-go@v2.2.0
>>>>>>> 81aaae4f
              with:
                go-version: 1.25.x
            - name: Build
              run: go build -v ./...
            - name: Run Tests
              run: go test -v ./...<|MERGE_RESOLUTION|>--- conflicted
+++ resolved
@@ -13,11 +13,7 @@
         steps:
             - uses: actions/checkout@v5
             - name: Set up Go
-<<<<<<< HEAD
               uses: actions/setup-go@v6.0.0
-=======
-              uses: actions/setup-go@v2.2.0
->>>>>>> 81aaae4f
               with:
                 go-version: 1.25.x
             - name: Build
