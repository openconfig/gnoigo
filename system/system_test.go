package system_test

import (
	"context"
	"fmt"
	"io"
	"strings"
	"testing"

	"google.golang.org/grpc"
	"google.golang.org/protobuf/testing/protocmp"

	"github.com/google/go-cmp/cmp"
	spb "github.com/openconfig/gnoi/system"
	"github.com/openconfig/gnoigo/internal"
	"github.com/openconfig/gnoigo/system"
)

type fakeSystemClient struct {
	spb.SystemClient
<<<<<<< HEAD
	KillProcessFn func(context.Context, *spb.KillProcessRequest, ...grpc.CallOption) (*spb.KillProcessResponse, error)
	PingFn func(context.Context, *spb.PingRequest, ...grpc.CallOption) (spb.System_PingClient, error)
=======
	PingFn       func(context.Context, *spb.PingRequest, ...grpc.CallOption) (spb.System_PingClient, error)
	TimeFn       func(context.Context, *spb.TimeRequest, ...grpc.CallOption) (*spb.TimeResponse, error)
	TracerouteFn func(context.Context, *spb.TracerouteRequest, ...grpc.CallOption) (spb.System_TracerouteClient, error)
>>>>>>> 5a4e569f
}

func (fg *fakeSystemClient) System() spb.SystemClient {
	return fg
}

func (fg *fakeSystemClient) KillProcess(ctx context.Context, in *spb.KillProcessRequest, opts ...grpc.CallOption) (*spb.KillProcessResponse, error) {
	return fg.KillProcessFn(ctx, in, opts...)
}

func (fg *fakeSystemClient) Ping(ctx context.Context, in *spb.PingRequest, opts ...grpc.CallOption) (spb.System_PingClient, error) {
	return fg.PingFn(ctx, in, opts...)
}

func (fg *fakeSystemClient) Time(ctx context.Context, in *spb.TimeRequest, opts ...grpc.CallOption) (*spb.TimeResponse, error) {
	return fg.TimeFn(ctx, in, opts...)
}

func (fg *fakeSystemClient) Traceroute(ctx context.Context, in *spb.TracerouteRequest, opts ...grpc.CallOption) (spb.System_TracerouteClient, error) {
	return fg.TracerouteFn(ctx, in, opts...)
}

type fakePingClient struct {
	spb.System_PingClient
	resp []*spb.PingResponse
	err  error
}

func (pc *fakePingClient) Recv() (*spb.PingResponse, error) {
	if len(pc.resp) == 0 && pc.err == nil {
		return nil, io.EOF
	}
	resp := pc.resp[0]
	pc.resp = pc.resp[1:]
	return resp, pc.err
}

<<<<<<< HEAD
func TestKillProcess(t *testing.T) {
	tests := []struct {
		desc    string
		op      *system.KillProcessOperation
		want    *spb.KillProcessResponse
		wantErr string
	}{
		{
			desc: "Test KillProcess",
			op:   system.NewKillProcessOperation().PID(1234),
			want: &spb.KillProcessResponse{},
		},
		{
			desc:    "KillProcess returns error",
			op:      system.NewKillProcessOperation(),
			wantErr: "KillProcess operation error",
		},
	}
	for _, tt := range tests {
		t.Run(tt.desc, func(t *testing.T) {
			var fakeClient internal.Clients
			fakeClient.SystemClient = &fakeSystemClient{KillProcessFn: func(_ context.Context, req *spb.KillProcessRequest, _ ...grpc.CallOption) (*spb.KillProcessResponse, error) {
				if tt.wantErr != "" {
					return nil, fmt.Errorf(tt.wantErr)
				}
				return tt.want, nil
			}}

			got, gotErr := tt.op.Execute(context.Background(), &fakeClient)
			if (gotErr == nil) != (tt.wantErr == "") || (gotErr != nil && !strings.Contains(gotErr.Error(), tt.wantErr)) {
				t.Errorf("Execute() got unexpected error %v want %s", gotErr, tt.wantErr)
			}
			if tt.want != got {
				t.Errorf("Execute() got unexpected response want %v got %v", tt.want, got)
			}
		})
	}
=======
type fakeTracerouteClient struct {
	spb.System_TracerouteClient
	resp []*spb.TracerouteResponse
	err  error
}

func (tc *fakeTracerouteClient) Recv() (*spb.TracerouteResponse, error) {
	if len(tc.resp) == 0 && tc.err == nil {
		return nil, io.EOF
	}
	resp := tc.resp[0]
	tc.resp = tc.resp[1:]
	return resp, tc.err
>>>>>>> 5a4e569f
}

func TestPing(t *testing.T) {
	tests := []struct {
		desc    string
		op      *system.PingOperation
		want    []*spb.PingResponse
		wantErr string
	}{
		{
			desc: "ping with source",
			op:   system.NewPingOperation().Destination("1.2.3.4").Source("5.6.7.8"),
			want: []*spb.PingResponse{{Source: "5.6.7.8"}},
		},
		{
			desc: "ping with source and count",
			op:   system.NewPingOperation().Destination("1.2.3.4").Source("5.6.7.8").Count(7),
			want: []*spb.PingResponse{{Source: "5.6.7.8", Sent: 7, Received: 7}},
		},
		{
			desc: "ping with multiple response",
			op:   system.NewPingOperation().Destination("1.2.3.4").Source("5.6.7.8").Count(7),
			want: []*spb.PingResponse{{Source: "5.6.7.8", Sent: 1, Received: 1}, {Source: "5.6.7.8", Sent: 2, Received: 2}},
		},
		{
			desc:    "ping returns error",
			op:      system.NewPingOperation().Destination("1.2.3.4").Source("5.6.7.8").Count(7),
			wantErr: "ping operation error",
		},
	}
	for _, tt := range tests {
		t.Run(tt.desc, func(t *testing.T) {
			var fakeClient internal.Clients
			fakeClient.SystemClient = &fakeSystemClient{PingFn: func(_ context.Context, req *spb.PingRequest, _ ...grpc.CallOption) (spb.System_PingClient, error) {
				if tt.wantErr != "" {
					return nil, fmt.Errorf(tt.wantErr)
				}
				return &fakePingClient{resp: tt.want}, nil
			}}

			got, gotErr := tt.op.Execute(context.Background(), &fakeClient)
			if (gotErr == nil) != (tt.wantErr == "") || (gotErr != nil && !strings.Contains(gotErr.Error(), tt.wantErr)) {
				t.Errorf("Execute() got unexpected error %v want %s", gotErr, tt.wantErr)
			}
			if diff := cmp.Diff(tt.want, got, protocmp.Transform()); diff != "" {
				t.Errorf("Execute() got unexpected response diff (-want +got): %s", diff)
			}
		})
	}
}

func TestTime(t *testing.T) {
	tests := []struct {
		desc    string
		op      *system.TimeOperation
		want    *spb.TimeResponse
		wantErr string
	}{
		{
			desc: "Test time",
			op:   system.NewTimeOperation(),
			want: &spb.TimeResponse{Time: 1234},
		},
		{
			desc:    "Time returns error",
			op:      system.NewTimeOperation(),
			wantErr: "Time operation error",
		},
	}
	for _, tt := range tests {
		t.Run(tt.desc, func(t *testing.T) {
			var fakeClient internal.Clients
			fakeClient.SystemClient = &fakeSystemClient{TimeFn: func(_ context.Context, req *spb.TimeRequest, _ ...grpc.CallOption) (*spb.TimeResponse, error) {
				if tt.wantErr != "" {
					return nil, fmt.Errorf(tt.wantErr)
				}
				return tt.want, nil
			}}

			got, gotErr := tt.op.Execute(context.Background(), &fakeClient)
			if (gotErr == nil) != (tt.wantErr == "") || (gotErr != nil && !strings.Contains(gotErr.Error(), tt.wantErr)) {
				t.Errorf("Execute() got unexpected error %v want %s", gotErr, tt.wantErr)
			}
			if tt.want != got {
				t.Errorf("Execute() got unexpected response want %v got %v", tt.want, got)
			}
		})
	}
}

func TestTraceroute(t *testing.T) {
	tests := []struct {
		desc    string
		op      *system.TracerouteOperation
		want    []*spb.TracerouteResponse
		wantErr string
	}{
		{
			desc: "Traceroute with source, destination and L4Protocol",
			op:   system.NewTracerouteOperation().Source("5.6.7.8").Destination("1.2.3.4").L4Protocol(spb.TracerouteRequest_UDP),
			want: []*spb.TracerouteResponse{{DestinationAddress: "1.2.3.4"}},
		},
		{
			desc: "Traceroute with multiple response",
			op:   system.NewTracerouteOperation().Destination("1.2.3.4").Source("5.6.7.8").MaxTTL(2),
			want: []*spb.TracerouteResponse{{DestinationAddress: "1.2.3.4", Hop: 1}, {DestinationAddress: "1.2.3.4", Hop: 2}},
		},
		{
			desc:    "Traceroute returns error",
			op:      system.NewTracerouteOperation().Destination("1.2.3.4").Source("5.6.7.8"),
			wantErr: "Traceroute operation error",
		},
	}
	for _, tt := range tests {
		t.Run(tt.desc, func(t *testing.T) {
			var fakeClient internal.Clients
			fakeClient.SystemClient = &fakeSystemClient{TracerouteFn: func(_ context.Context, req *spb.TracerouteRequest, _ ...grpc.CallOption) (spb.System_TracerouteClient, error) {
				if tt.wantErr != "" {
					return nil, fmt.Errorf(tt.wantErr)
				}
				return &fakeTracerouteClient{resp: tt.want}, nil
			}}

			got, gotErr := tt.op.Execute(context.Background(), &fakeClient)
			if (gotErr == nil) != (tt.wantErr == "") || (gotErr != nil && !strings.Contains(gotErr.Error(), tt.wantErr)) {
				t.Errorf("Execute() got unexpected error %v want %s", gotErr, tt.wantErr)
			}
			if diff := cmp.Diff(tt.want, got, protocmp.Transform()); diff != "" {
				t.Errorf("Execute() got unexpected response diff (-want +got): %s", diff)
			}
		})
	}
}<|MERGE_RESOLUTION|>--- conflicted
+++ resolved
@@ -18,14 +18,10 @@
 
 type fakeSystemClient struct {
 	spb.SystemClient
-<<<<<<< HEAD
 	KillProcessFn func(context.Context, *spb.KillProcessRequest, ...grpc.CallOption) (*spb.KillProcessResponse, error)
-	PingFn func(context.Context, *spb.PingRequest, ...grpc.CallOption) (spb.System_PingClient, error)
-=======
 	PingFn       func(context.Context, *spb.PingRequest, ...grpc.CallOption) (spb.System_PingClient, error)
 	TimeFn       func(context.Context, *spb.TimeRequest, ...grpc.CallOption) (*spb.TimeResponse, error)
 	TracerouteFn func(context.Context, *spb.TracerouteRequest, ...grpc.CallOption) (spb.System_TracerouteClient, error)
->>>>>>> 5a4e569f
 }
 
 func (fg *fakeSystemClient) System() spb.SystemClient {
@@ -63,7 +59,6 @@
 	return resp, pc.err
 }
 
-<<<<<<< HEAD
 func TestKillProcess(t *testing.T) {
 	tests := []struct {
 		desc    string
@@ -101,7 +96,7 @@
 			}
 		})
 	}
-=======
+
 type fakeTracerouteClient struct {
 	spb.System_TracerouteClient
 	resp []*spb.TracerouteResponse
@@ -115,7 +110,6 @@
 	resp := tc.resp[0]
 	tc.resp = tc.resp[1:]
 	return resp, tc.err
->>>>>>> 5a4e569f
 }
 
 func TestPing(t *testing.T) {
